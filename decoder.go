--- conflicted
+++ resolved
@@ -130,14 +130,10 @@
 			case "data":
 				pub.data += value + "\n"
 			case "id":
-<<<<<<< HEAD
-				pub.id = value
-				dec.lastEventID = value
-=======
 				if !strings.ContainsRune(value, 0) {
 					pub.id = value
+					dec.lastEventID = value
 				}
->>>>>>> 71c016fc
 			case "retry":
 				pub.retry, _ = strconv.ParseInt(value, 10, 64)
 			}
